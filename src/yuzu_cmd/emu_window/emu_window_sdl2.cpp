// Copyright 2016 Citra Emulator Project
// Licensed under GPLv2 or any later version
// Refer to the license.txt file included.

#include <SDL.h>
#include "emu_window_sdl2.h"
#include "input_common/keyboard.h"
#include "input_common/main.h"
#include "input_common/motion_emu.h"
#include "input_common/sdl/sdl.h"
#include "yuzu_cmd/emu_window/emu_window_sdl2.h"

void EmuWindow_SDL2::OnMouseMotion(s32 x, s32 y) {
    TouchMoved((unsigned)std::max(x, 0), (unsigned)std::max(y, 0));
    InputCommon::GetMotionEmu()->Tilt(x, y);
}

void EmuWindow_SDL2::OnMouseButton(u32 button, u8 state, s32 x, s32 y) {
    if (button == SDL_BUTTON_LEFT) {
        if (state == SDL_PRESSED) {
            TouchPressed((unsigned)std::max(x, 0), (unsigned)std::max(y, 0));
        } else {
            TouchReleased();
        }
    } else if (button == SDL_BUTTON_RIGHT) {
        if (state == SDL_PRESSED) {
            InputCommon::GetMotionEmu()->BeginTilt(x, y);
        } else {
            InputCommon::GetMotionEmu()->EndTilt();
        }
    }
}

std::pair<unsigned, unsigned> EmuWindow_SDL2::TouchToPixelPos(float touch_x, float touch_y) const {
    int w, h;
    SDL_GetWindowSize(render_window, &w, &h);

    touch_x *= w;
    touch_y *= h;

    return {static_cast<unsigned>(std::max(std::round(touch_x), 0.0f)),
            static_cast<unsigned>(std::max(std::round(touch_y), 0.0f))};
}

void EmuWindow_SDL2::OnFingerDown(float x, float y) {
    // TODO(NeatNit): keep track of multitouch using the fingerID and a dictionary of some kind
    // This isn't critical because the best we can do when we have that is to average them, like the
    // 3DS does

    const auto [px, py] = TouchToPixelPos(x, y);
    TouchPressed(px, py);
}

void EmuWindow_SDL2::OnFingerMotion(float x, float y) {
    const auto [px, py] = TouchToPixelPos(x, y);
    TouchMoved(px, py);
}

void EmuWindow_SDL2::OnFingerUp() {
    TouchReleased();
}

void EmuWindow_SDL2::OnKeyEvent(int key, u8 state) {
    if (state == SDL_PRESSED) {
        InputCommon::GetKeyboard()->PressKey(key);
    } else if (state == SDL_RELEASED) {
        InputCommon::GetKeyboard()->ReleaseKey(key);
    }
}

bool EmuWindow_SDL2::IsOpen() const {
    return is_open;
}

bool EmuWindow_SDL2::IsShown() const {
    return is_shown;
}

void EmuWindow_SDL2::OnResize() {
    int width, height;
    SDL_GetWindowSize(render_window, &width, &height);
    UpdateCurrentFramebufferLayout(width, height);
}

void EmuWindow_SDL2::Fullscreen() {
    if (SDL_SetWindowFullscreen(render_window, SDL_WINDOW_FULLSCREEN) == 0) {
        return;
    }

    LOG_ERROR(Frontend, "Fullscreening failed: {}", SDL_GetError());

    // Try a different fullscreening method
    LOG_INFO(Frontend, "Attempting to use borderless fullscreen...");
    if (SDL_SetWindowFullscreen(render_window, SDL_WINDOW_FULLSCREEN_DESKTOP) == 0) {
        return;
    }

    LOG_ERROR(Frontend, "Borderless fullscreening failed: {}", SDL_GetError());

    // Fallback algorithm: Maximise window.
    // Works on all systems (unless something is seriously wrong), so no fallback for this one.
    LOG_INFO(Frontend, "Falling back on a maximised window...");
    SDL_MaximizeWindow(render_window);
}

<<<<<<< HEAD
=======
bool EmuWindow_SDL2::SupportsRequiredGLExtensions() {
    std::vector<std::string> unsupported_ext;

    if (!GLAD_GL_ARB_direct_state_access)
        unsupported_ext.push_back("ARB_direct_state_access");
    if (!GLAD_GL_ARB_vertex_type_10f_11f_11f_rev)
        unsupported_ext.push_back("ARB_vertex_type_10f_11f_11f_rev");
    if (!GLAD_GL_ARB_texture_mirror_clamp_to_edge)
        unsupported_ext.push_back("ARB_texture_mirror_clamp_to_edge");
    if (!GLAD_GL_ARB_multi_bind)
        unsupported_ext.push_back("ARB_multi_bind");

    // Extensions required to support some texture formats.
    if (!GLAD_GL_EXT_texture_compression_s3tc)
        unsupported_ext.push_back("EXT_texture_compression_s3tc");
    if (!GLAD_GL_ARB_texture_compression_rgtc)
        unsupported_ext.push_back("ARB_texture_compression_rgtc");
    if (!GLAD_GL_ARB_depth_buffer_float)
        unsupported_ext.push_back("ARB_depth_buffer_float");

    for (const std::string& ext : unsupported_ext)
        LOG_CRITICAL(Frontend, "Unsupported GL extension: {}", ext);

    return unsupported_ext.empty();
}

>>>>>>> 0f7dcd8a
EmuWindow_SDL2::EmuWindow_SDL2(bool fullscreen) {
    InputCommon::Init();

    SDL_SetMainReady();

    // Initialize the window
    if (SDL_Init(SDL_INIT_VIDEO | SDL_INIT_JOYSTICK) < 0) {
        LOG_CRITICAL(Frontend, "Failed to initialize SDL2! Exiting...");
        exit(1);
    }
}

EmuWindow_SDL2::~EmuWindow_SDL2() {
    InputCommon::SDL::CloseSDLJoysticks();
    SDL_Quit();

    InputCommon::Shutdown();
}

void EmuWindow_SDL2::PollEvents() {
    SDL_Event event;

    // SDL_PollEvent returns 0 when there are no more events in the event queue
    while (SDL_PollEvent(&event)) {
        switch (event.type) {
        case SDL_WINDOWEVENT:
            switch (event.window.event) {
            case SDL_WINDOWEVENT_SIZE_CHANGED:
            case SDL_WINDOWEVENT_RESIZED:
            case SDL_WINDOWEVENT_MAXIMIZED:
            case SDL_WINDOWEVENT_RESTORED:
                OnResize();
                break;
            case SDL_WINDOWEVENT_MINIMIZED:
            case SDL_WINDOWEVENT_EXPOSED:
                is_shown = event.window.event == SDL_WINDOWEVENT_EXPOSED;
                OnResize();
                break;
            case SDL_WINDOWEVENT_CLOSE:
                is_open = false;
                break;
            }
            break;
        case SDL_KEYDOWN:
        case SDL_KEYUP:
            OnKeyEvent(static_cast<int>(event.key.keysym.scancode), event.key.state);
            break;
        case SDL_MOUSEMOTION:
            // ignore if it came from touch
            if (event.button.which != SDL_TOUCH_MOUSEID)
                OnMouseMotion(event.motion.x, event.motion.y);
            break;
        case SDL_MOUSEBUTTONDOWN:
        case SDL_MOUSEBUTTONUP:
            // ignore if it came from touch
            if (event.button.which != SDL_TOUCH_MOUSEID) {
                OnMouseButton(event.button.button, event.button.state, event.button.x,
                              event.button.y);
            }
            break;
        case SDL_FINGERDOWN:
            OnFingerDown(event.tfinger.x, event.tfinger.y);
            break;
        case SDL_FINGERMOTION:
            OnFingerMotion(event.tfinger.x, event.tfinger.y);
            break;
        case SDL_FINGERUP:
            OnFingerUp();
            break;
        case SDL_QUIT:
            is_open = false;
            break;
        default:
            InputCommon::SDL::HandleGameControllerEvent(event);
            break;
        }
    }
}

void EmuWindow_SDL2::OnMinimalClientAreaChangeRequest(
    const std::pair<unsigned, unsigned>& minimal_size) {

    SDL_SetWindowMinimumSize(render_window, minimal_size.first, minimal_size.second);
}<|MERGE_RESOLUTION|>--- conflicted
+++ resolved
@@ -3,6 +3,7 @@
 // Refer to the license.txt file included.
 
 #include <SDL.h>
+#include "common/logging/log.h"
 #include "emu_window_sdl2.h"
 #include "input_common/keyboard.h"
 #include "input_common/main.h"
@@ -103,35 +104,6 @@
     SDL_MaximizeWindow(render_window);
 }
 
-<<<<<<< HEAD
-=======
-bool EmuWindow_SDL2::SupportsRequiredGLExtensions() {
-    std::vector<std::string> unsupported_ext;
-
-    if (!GLAD_GL_ARB_direct_state_access)
-        unsupported_ext.push_back("ARB_direct_state_access");
-    if (!GLAD_GL_ARB_vertex_type_10f_11f_11f_rev)
-        unsupported_ext.push_back("ARB_vertex_type_10f_11f_11f_rev");
-    if (!GLAD_GL_ARB_texture_mirror_clamp_to_edge)
-        unsupported_ext.push_back("ARB_texture_mirror_clamp_to_edge");
-    if (!GLAD_GL_ARB_multi_bind)
-        unsupported_ext.push_back("ARB_multi_bind");
-
-    // Extensions required to support some texture formats.
-    if (!GLAD_GL_EXT_texture_compression_s3tc)
-        unsupported_ext.push_back("EXT_texture_compression_s3tc");
-    if (!GLAD_GL_ARB_texture_compression_rgtc)
-        unsupported_ext.push_back("ARB_texture_compression_rgtc");
-    if (!GLAD_GL_ARB_depth_buffer_float)
-        unsupported_ext.push_back("ARB_depth_buffer_float");
-
-    for (const std::string& ext : unsupported_ext)
-        LOG_CRITICAL(Frontend, "Unsupported GL extension: {}", ext);
-
-    return unsupported_ext.empty();
-}
-
->>>>>>> 0f7dcd8a
 EmuWindow_SDL2::EmuWindow_SDL2(bool fullscreen) {
     InputCommon::Init();
 
