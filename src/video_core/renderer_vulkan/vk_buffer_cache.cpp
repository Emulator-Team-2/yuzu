// Copyright 2019 yuzu Emulator Project
// Licensed under GPLv2 or any later version
// Refer to the license.txt file included.

#include <cstring>
#include <memory>
#include <optional>
#include <tuple>

#include "common/alignment.h"
#include "common/assert.h"
#include "core/core.h"
#include "core/memory.h"
#include "video_core/memory_manager.h"
#include "video_core/renderer_vulkan/declarations.h"
#include "video_core/renderer_vulkan/vk_buffer_cache.h"
#include "video_core/renderer_vulkan/vk_scheduler.h"
#include "video_core/renderer_vulkan/vk_stream_buffer.h"

namespace Vulkan {

CachedBufferEntry::CachedBufferEntry(VAddr cpu_addr, std::size_t size, u64 offset,
                                     std::size_t alignment, u8* host_ptr)
    : cpu_addr{cpu_addr}, offset{offset}, alignment{alignment}, RasterizerCacheObject{host_ptr} {}

VKBufferCache::VKBufferCache(Core::System& system, VideoCore::RasterizerInterface& rasterizer,
                             const VKDevice& device, VKMemoryManager& memory_manager,
                             VKScheduler& scheduler, u64 size)
    : RasterizerCache{rasterizer}, system{system} {
    const auto usage = vk::BufferUsageFlagBits::eVertexBuffer |
                       vk::BufferUsageFlagBits::eIndexBuffer |
                       vk::BufferUsageFlagBits::eUniformBuffer;
    const auto access = vk::AccessFlagBits::eVertexAttributeRead | vk::AccessFlagBits::eIndexRead |
                        vk::AccessFlagBits::eUniformRead;
    stream_buffer =
        std::make_unique<VKStreamBuffer>(device, memory_manager, scheduler, size, usage, access,
                                         vk::PipelineStageFlagBits::eAllCommands);
    buffer_handle = stream_buffer->GetBuffer();
}

VKBufferCache::~VKBufferCache() = default;

<<<<<<< HEAD
u64 VKBufferCache::UploadMemory(Tegra::GPUVAddr gpu_addr, std::size_t size, u64 alignment,
                                bool cache) {
    const auto cpu_addr{system.GPU().MemoryManager().GpuToCpuAddress(gpu_addr)};
    ASSERT(cpu_addr);
=======
u64 VKBufferCache::UploadMemory(GPUVAddr gpu_addr, std::size_t size, u64 alignment, bool cache) {
    const auto cpu_addr{tegra_memory_manager.GpuToCpuAddress(gpu_addr)};
    ASSERT_MSG(cpu_addr, "Invalid GPU address");
>>>>>>> 1665b70c

    // Cache management is a big overhead, so only cache entries with a given size.
    // TODO: Figure out which size is the best for given games.
    cache &= size >= 2048;

    const auto host_ptr{Memory::GetPointer(*cpu_addr)};
    if (cache) {
        auto entry = TryGet(host_ptr);
        if (entry) {
            if (entry->GetSize() >= size && entry->GetAlignment() == alignment) {
                return entry->GetOffset();
            }
            Unregister(entry);
        }
    }

    AlignBuffer(alignment);
    const u64 uploaded_offset = buffer_offset;

    if (!host_ptr) {
        return uploaded_offset;
    }

    std::memcpy(buffer_ptr, host_ptr, size);
    buffer_ptr += size;
    buffer_offset += size;

    if (cache) {
        Register(std::make_shared<CachedBufferEntry>(*cpu_addr, size, uploaded_offset, alignment,
                                                     host_ptr));
    }

    return uploaded_offset;
}

u64 VKBufferCache::UploadHostMemory(const u8* raw_pointer, std::size_t size, u64 alignment) {
    AlignBuffer(alignment);
    std::memcpy(buffer_ptr, raw_pointer, size);
    const u64 uploaded_offset = buffer_offset;

    buffer_ptr += size;
    buffer_offset += size;
    return uploaded_offset;
}

std::tuple<u8*, u64> VKBufferCache::ReserveMemory(std::size_t size, u64 alignment) {
    AlignBuffer(alignment);
    u8* const uploaded_ptr = buffer_ptr;
    const u64 uploaded_offset = buffer_offset;

    buffer_ptr += size;
    buffer_offset += size;
    return {uploaded_ptr, uploaded_offset};
}

void VKBufferCache::Reserve(std::size_t max_size) {
    bool invalidate;
    std::tie(buffer_ptr, buffer_offset_base, invalidate) = stream_buffer->Reserve(max_size);
    buffer_offset = buffer_offset_base;

    if (invalidate) {
        InvalidateAll();
    }
}

VKExecutionContext VKBufferCache::Send(VKExecutionContext exctx) {
    return stream_buffer->Send(exctx, buffer_offset - buffer_offset_base);
}

void VKBufferCache::AlignBuffer(std::size_t alignment) {
    // Align the offset, not the mapped pointer
    const u64 offset_aligned = Common::AlignUp(buffer_offset, alignment);
    buffer_ptr += offset_aligned - buffer_offset;
    buffer_offset = offset_aligned;
}

} // namespace Vulkan<|MERGE_RESOLUTION|>--- conflicted
+++ resolved
@@ -40,16 +40,9 @@
 
 VKBufferCache::~VKBufferCache() = default;
 
-<<<<<<< HEAD
-u64 VKBufferCache::UploadMemory(Tegra::GPUVAddr gpu_addr, std::size_t size, u64 alignment,
-                                bool cache) {
+u64 VKBufferCache::UploadMemory(GPUVAddr gpu_addr, std::size_t size, u64 alignment, bool cache) {
     const auto cpu_addr{system.GPU().MemoryManager().GpuToCpuAddress(gpu_addr)};
     ASSERT(cpu_addr);
-=======
-u64 VKBufferCache::UploadMemory(GPUVAddr gpu_addr, std::size_t size, u64 alignment, bool cache) {
-    const auto cpu_addr{tegra_memory_manager.GpuToCpuAddress(gpu_addr)};
-    ASSERT_MSG(cpu_addr, "Invalid GPU address");
->>>>>>> 1665b70c
 
     // Cache management is a big overhead, so only cache entries with a given size.
     // TODO: Figure out which size is the best for given games.
