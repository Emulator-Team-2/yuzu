// Copyright 2014 Citra Emulator Project
// Licensed under GPLv2 or any later version
// Refer to the license.txt file included.

#pragma once

#include <atomic>
#include <condition_variable>
#include <mutex>
#include <QImage>
#include <QThread>
#include <QWidget>
#include "common/thread.h"
#include "core/core.h"
#include "core/frontend/emu_window.h"

class QKeyEvent;
class QScreen;
class QTouchEvent;

class GGLWidgetInternal;
class GMainWindow;
class GRenderWindow;
class QSurface;
class QOpenGLContext;

namespace VideoCore {
enum class LoadCallbackStage;
}

class EmuThread : public QThread {
    Q_OBJECT

public:
    explicit EmuThread(GRenderWindow* render_window);

    /**
     * Start emulation (on new thread)
     * @warning Only call when not running!
     */
    void run() override;

    /**
     * Steps the emulation thread by a single CPU instruction (if the CPU is not already running)
     * @note This function is thread-safe
     */
    void ExecStep() {
        exec_step = true;
        running_cv.notify_all();
    }

    /**
     * Sets whether the emulation thread is running or not
     * @param running Boolean value, set the emulation thread to running if true
     * @note This function is thread-safe
     */
    void SetRunning(bool running) {
        std::unique_lock<std::mutex> lock(running_mutex);
        this->running = running;
        lock.unlock();
        running_cv.notify_all();
    }

    /**
     * Check if the emulation thread is running or not
     * @return True if the emulation thread is running, otherwise false
     * @note This function is thread-safe
     */
    bool IsRunning() const {
        return running;
    }

    /**
     * Requests for the emulation thread to stop running
     */
    void RequestStop() {
        stop_run = true;
        SetRunning(false);
    }

private:
    bool exec_step = false;
    bool running = false;
    std::atomic_bool stop_run{false};
    std::mutex running_mutex;
    std::condition_variable running_cv;

    GRenderWindow* render_window;

signals:
    /**
     * Emitted when the CPU has halted execution
     *
     * @warning When connecting to this signal from other threads, make sure to specify either
     * Qt::QueuedConnection (invoke slot within the destination object's message thread) or even
     * Qt::BlockingQueuedConnection (additionally block source thread until slot returns)
     */
    void DebugModeEntered();

    /**
     * Emitted right before the CPU continues execution
     *
     * @warning When connecting to this signal from other threads, make sure to specify either
     * Qt::QueuedConnection (invoke slot within the destination object's message thread) or even
     * Qt::BlockingQueuedConnection (additionally block source thread until slot returns)
     */
    void DebugModeLeft();

    void ErrorThrown(Core::System::ResultStatus, std::string);

    void LoadProgress(VideoCore::LoadCallbackStage stage, std::size_t value, std::size_t total);
};

class GRenderWindow : public QWidget, public Core::Frontend::EmuWindow {
    Q_OBJECT

public:
    GRenderWindow(QWidget* parent, EmuThread* emu_thread);
    ~GRenderWindow() override;

    // EmuWindow implementation
    void SwapBuffers() override;
    void MakeCurrent() override;
    void DoneCurrent() override;
    void PollEvents() override;
<<<<<<< HEAD
    bool IsShown() const override;
    void RetrieveVulkanHandlers(void** get_instance_proc_addr, void** instance,
                                void** surface) const override;
=======
    std::unique_ptr<Core::Frontend::GraphicsContext> CreateSharedContext() const override;
>>>>>>> 5f2d9f28

    void BackupGeometry();
    void RestoreGeometry();
    void restoreGeometry(const QByteArray& geometry); // overridden
    QByteArray saveGeometry();                        // overridden

    qreal windowPixelRatio() const;

    void closeEvent(QCloseEvent* event) override;

    void keyPressEvent(QKeyEvent* event) override;
    void keyReleaseEvent(QKeyEvent* event) override;

    void mousePressEvent(QMouseEvent* event) override;
    void mouseMoveEvent(QMouseEvent* event) override;
    void mouseReleaseEvent(QMouseEvent* event) override;

    bool event(QEvent* event) override;

    void focusOutEvent(QFocusEvent* event) override;

    void OnClientAreaResized(unsigned width, unsigned height);

    void InitRenderTarget();

    void CaptureScreenshot(u16 res_scale, const QString& screenshot_path);

public slots:
    void moveContext(); // overridden

    void OnEmulationStarting(EmuThread* emu_thread);
    void OnEmulationStopping();
    void OnFramebufferSizeChanged();

signals:
    /// Emitted when the window is closed
    void Closed();
    void FirstFrameDisplayed();

private:
    std::pair<unsigned, unsigned> ScaleTouch(const QPointF pos) const;
    void TouchBeginEvent(const QTouchEvent* event);
    void TouchUpdateEvent(const QTouchEvent* event);
    void TouchEndEvent();

    void OnMinimalClientAreaChangeRequest(
        const std::pair<unsigned, unsigned>& minimal_size) override;

    GGLWidgetInternal* child;

    QByteArray geometry;

    EmuThread* emu_thread;
    // Context that backs the GGLWidgetInternal (and will be used by core to render)
    std::unique_ptr<QOpenGLContext> context;
    // Context that will be shared between all newly created contexts. This should never be made
    // current
    std::unique_ptr<QOpenGLContext> shared_context;

    /// Temporary storage of the screenshot taken
    QImage screenshot_image;

    bool first_frame = false;

protected:
    void showEvent(QShowEvent* event) override;
};<|MERGE_RESOLUTION|>--- conflicted
+++ resolved
@@ -123,13 +123,10 @@
     void MakeCurrent() override;
     void DoneCurrent() override;
     void PollEvents() override;
-<<<<<<< HEAD
     bool IsShown() const override;
     void RetrieveVulkanHandlers(void** get_instance_proc_addr, void** instance,
                                 void** surface) const override;
-=======
     std::unique_ptr<Core::Frontend::GraphicsContext> CreateSharedContext() const override;
->>>>>>> 5f2d9f28
 
     void BackupGeometry();
     void RestoreGeometry();
